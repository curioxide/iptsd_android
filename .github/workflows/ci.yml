name: CI

on:
  push:
    tags:
      - '**'
    branches:
      - '**'

env:
  NAME: iptsd
  SCRIPTS: ./.github/scripts
  BRANCH_STAGING: u/staging

jobs:
  build-arch:
    name: Build Arch Linux Package
    runs-on: ubuntu-latest
    container: qzed/archlinux
    steps:
    - name: Checkout code
      uses: actions/checkout@v2

    - name: Install dependencies
      run: $SCRIPTS/pkg-arch.sh install

    - name: Build package
      run: $SCRIPTS/pkg-arch.sh build

    - name: Sign package
      env:
        GPG_KEY_ID: 56C464BAAC421453
        GPG_KEY: ${{ secrets.SURFACE_GPG_KEY }}
      run: $SCRIPTS/pkg-arch.sh sign

    - name: Prepare release
      run: $SCRIPTS/pkg-arch.sh release

    - name: Upload artifacts
      uses: actions/upload-artifact@v1
      with:
        name: arch-latest
        path: release

  build-deb:
    name: Build Debian Package
    runs-on: ubuntu-latest
    container: debian:buster
    steps:
    - name: Checkout code
      uses: actions/checkout@v2

    - name: Install dependencies
      run: $SCRIPTS/pkg-debian.sh install

    - name: Build package
      run: $SCRIPTS/pkg-debian.sh build

    - name: Sign package
      env:
        GPG_KEY_ID: 56C464BAAC421453
        GPG_KEY: ${{ secrets.SURFACE_GPG_KEY }}
      run: $SCRIPTS/pkg-debian.sh sign

    - name: Prepare release
      run: $SCRIPTS/pkg-debian.sh release

    - name: Upload artifacts
      uses: actions/upload-artifact@v1
      with:
        name: debian-latest
        path: release

  build-f35:
    name: Build Fedora 35 package
    runs-on: ubuntu-latest
    container:
      image: fedora:35
      options: --security-opt seccomp=unconfined
    steps:
    - name: Checkout code
      uses: actions/checkout@v2

    - name: Install build dependencies
      run: $SCRIPTS/pkg-fedora.sh install

    - name: Build package
      run: $SCRIPTS/pkg-fedora.sh build

    - name: Sign packages
      env:
        GPG_KEY_ID: 56C464BAAC421453
        GPG_KEY: ${{ secrets.SURFACE_GPG_KEY }}
      run: $SCRIPTS/pkg-fedora.sh sign

    - name: Prepare release
      run: $SCRIPTS/pkg-fedora.sh release

    - name: Upload artifacts
      uses: actions/upload-artifact@v1
      with:
        name: fedora-35-latest
        path: release

  build-f34:
    name: Build Fedora 34 package
    runs-on: ubuntu-latest
    container: fedora:34
    steps:
    - name: Checkout code
      uses: actions/checkout@v2

    - name: Install build dependencies
      run: $SCRIPTS/pkg-fedora.sh install

    - name: Build package
      run: $SCRIPTS/pkg-fedora.sh build

    - name: Sign packages
      env:
        GPG_KEY_ID: 56C464BAAC421453
        GPG_KEY: ${{ secrets.SURFACE_GPG_KEY }}
      run: $SCRIPTS/pkg-fedora.sh sign

    - name: Prepare release
      run: $SCRIPTS/pkg-fedora.sh release

    - name: Upload artifacts
      uses: actions/upload-artifact@v1
      with:
        name: fedora-34-latest
        path: release

<<<<<<< HEAD
  release:
    name: Publish release
    if: github.event_name == 'push' && startsWith(github.event.ref, 'refs/tags/')
    needs: [build-deb, build-arch, build-f34, build-f33]
=======
  build-f33:
    name: Build Fedora 33 package
    runs-on: ubuntu-latest
    container: fedora:33
    steps:
    - name: Checkout code
      uses: actions/checkout@v2

    - name: Install build dependencies
      run: $SCRIPTS/pkg-fedora.sh install

    - name: Build package
      run: $SCRIPTS/pkg-fedora.sh build

    - name: Sign packages
      env:
        GPG_KEY_ID: 56C464BAAC421453
        GPG_KEY: ${{ secrets.SURFACE_GPG_KEY }}
      run: $SCRIPTS/pkg-fedora.sh sign

    - name: Prepare release
      run: $SCRIPTS/pkg-fedora.sh release

    - name: Upload artifacts
      uses: actions/upload-artifact@v1
      with:
        name: fedora-33-latest
        path: release

  release:
    name: Publish release
    if: github.event_name == 'push' && startsWith(github.event.ref, 'refs/tags/')
    needs: [build-deb, build-arch, build-f35, build-f34, build-f33]
>>>>>>> b1fca067
    runs-on: ubuntu-latest
    steps:
    - name: Download Debian artifacts
      uses: actions/download-artifact@v1
      with:
        name: debian-latest

    - name: Download Arch Linux artifacts
      uses: actions/download-artifact@v1
      with:
        name: arch-latest

    - name: Download Fedora 35 artifacts
      uses: actions/download-artifact@v1
      with:
        name: fedora-35-latest

    - name: Download Fedora 34 artifacts
      uses: actions/download-artifact@v1
      with:
        name: fedora-34-latest

    - name: Download Fedora 33 artifacts
      uses: actions/download-artifact@v1
      with:
        name: fedora-33-latest

    - name: Upload assets
      uses: svenstaro/upload-release-action@v1-release
      with:
        repo_token: ${{ secrets.GITHUB_TOKEN }}
        file: ./*-latest/*
        tag: ${{ github.ref }}
        overwrite: true
        file_glob: true

  repo-arch:
    name: Update Arch Linux package repository
    needs: [release]
    runs-on: ubuntu-latest
    container: qzed/archlinux
    steps:
    - name: Checkout code
      uses: actions/checkout@v2

    - name: Download artifacts
      uses: actions/download-artifact@v1
      with:
        name: arch-latest

    - name: Update repository
      env:
        SURFACEBOT_TOKEN: ${{ secrets.SURFACE_BOT_TOKEN }}
        GIT_REF: ${{ github.ref }}
      run: $SCRIPTS/repo-arch.sh $NAME

  repo-deb:
    name: Update Debian package repository
    needs: [release]
    runs-on: ubuntu-latest
    container: debian:buster
    steps:
    - name: Checkout repository
      uses: actions/checkout@v2

    - name: Download artifacts
      uses: actions/download-artifact@v1
      with:
        name: debian-latest

    - name: Update repository
      env:
        SURFACEBOT_TOKEN: ${{ secrets.SURFACE_BOT_TOKEN }}
        GIT_REF: ${{ github.ref }}
      run: $SCRIPTS/repo-debian.sh $NAME

  repo-f35:
    name: Update Fedora 35 package repository
    needs: [release]
    runs-on: ubuntu-latest
    container:
      image: fedora:35
      options: --security-opt seccomp=unconfined
    steps:
    - name: Checkout repository
      uses: actions/checkout@v2

    - name: Download artifacts
      uses: actions/download-artifact@v1
      with:
        name: fedora-35-latest

    - name: Update repository
      env:
        SURFACEBOT_TOKEN: ${{ secrets.SURFACE_BOT_TOKEN }}
        GIT_REF: ${{ github.ref }}
      run: $SCRIPTS/repo-fedora.sh $NAME 35

  repo-f34:
    name: Update Fedora 34 package repository
    needs: [release]
    runs-on: ubuntu-latest
    container: fedora:34
    steps:
    - name: Checkout repository
      uses: actions/checkout@v2

    - name: Download artifacts
      uses: actions/download-artifact@v1
      with:
        name: fedora-34-latest

    - name: Update repository
      env:
        SURFACEBOT_TOKEN: ${{ secrets.SURFACE_BOT_TOKEN }}
        GIT_REF: ${{ github.ref }}
<<<<<<< HEAD
=======
      run: $SCRIPTS/repo-fedora.sh $NAME 34

  repo-f33:
    name: Update Fedora 33 package repository
    needs: [release]
    runs-on: ubuntu-latest
    container: fedora:33
    steps:
    - name: Checkout repository
      uses: actions/checkout@v2

    - name: Download artifacts
      uses: actions/download-artifact@v1
      with:
        name: fedora-33-latest

    - name: Update repository
      env:
        SURFACEBOT_TOKEN: ${{ secrets.SURFACE_BOT_TOKEN }}
        GIT_REF: ${{ github.ref }}
>>>>>>> b1fca067
      run: $SCRIPTS/repo-fedora.sh $NAME 33<|MERGE_RESOLUTION|>--- conflicted
+++ resolved
@@ -131,12 +131,6 @@
         name: fedora-34-latest
         path: release
 
-<<<<<<< HEAD
-  release:
-    name: Publish release
-    if: github.event_name == 'push' && startsWith(github.event.ref, 'refs/tags/')
-    needs: [build-deb, build-arch, build-f34, build-f33]
-=======
   build-f33:
     name: Build Fedora 33 package
     runs-on: ubuntu-latest
@@ -170,7 +164,6 @@
     name: Publish release
     if: github.event_name == 'push' && startsWith(github.event.ref, 'refs/tags/')
     needs: [build-deb, build-arch, build-f35, build-f34, build-f33]
->>>>>>> b1fca067
     runs-on: ubuntu-latest
     steps:
     - name: Download Debian artifacts
@@ -287,8 +280,6 @@
       env:
         SURFACEBOT_TOKEN: ${{ secrets.SURFACE_BOT_TOKEN }}
         GIT_REF: ${{ github.ref }}
-<<<<<<< HEAD
-=======
       run: $SCRIPTS/repo-fedora.sh $NAME 34
 
   repo-f33:
@@ -309,5 +300,4 @@
       env:
         SURFACEBOT_TOKEN: ${{ secrets.SURFACE_BOT_TOKEN }}
         GIT_REF: ${{ github.ref }}
->>>>>>> b1fca067
       run: $SCRIPTS/repo-fedora.sh $NAME 33