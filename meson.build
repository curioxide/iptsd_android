--- conflicted
+++ resolved
@@ -1,11 +1,5 @@
-<<<<<<< HEAD
 project('iptsd', 'cpp',
-	version: '0.3.1',
-=======
-project(
-	'iptsd', 'c',
 	version: '0.4',
->>>>>>> 87698d6b
 	license: 'GPL-2.0-or-later',
 	default_options: [
 		'cpp_std=c++17',
